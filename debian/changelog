--- conflicted
+++ resolved
@@ -1,4 +1,15 @@
-<<<<<<< HEAD
+python-boss-skynet (0.2-6) unstable; urgency=low
+
+  * Merge branches
+
+ -- David Greaves <david@dgreaves.com>  Thu, 07 Apr 2011 01:01:48 +0100
+
+python-boss-skynet (0.2-5) unstable; urgency=low
+
+  * Fix some lintian warnings.
+
+ -- Islam Amer <islam.amer@nokia.com>  Tue, 05 Apr 2011 14:39:33 +0300
+
 python-boss-skynet (0.2-4) unstable; urgency=low
 
   * Use /etc/skynet/skynet.conf as the default config file
@@ -10,13 +21,6 @@
   * python-ruote-amqp-pyclient is now python-ruote-amqp
 
  -- David Greaves <david@dgreaves.com>  Mon, 28 Mar 2011 19:56:53 +0100
-=======
-python-boss-skynet (0.2-5) unstable; urgency=low
-
-  * Fix some lintian warnings.
-
- -- Islam Amer <islam.amer@nokia.com>  Tue, 05 Apr 2011 14:39:33 +0300
->>>>>>> eb814134
 
 python-boss-skynet (0.2-2) unstable; urgency=low
 
